// Copyright 2015 The etcd Authors
//
// Licensed under the Apache License, Version 2.0 (the "License");
// you may not use this file except in compliance with the License.
// You may obtain a copy of the License at
//
//     http://www.apache.org/licenses/LICENSE-2.0
//
// Unless required by applicable law or agreed to in writing, software
// distributed under the License is distributed on an "AS IS" BASIS,
// WITHOUT WARRANTIES OR CONDITIONS OF ANY KIND, either express or implied.
// See the License for the specific language governing permissions and
// limitations under the License.

// Package v3rpc implements etcd v3 RPC system based on gRPC.
package v3rpc

import (
	"github.com/coreos/etcd/etcdserver"
	"github.com/coreos/etcd/etcdserver/api/v3rpc/rpctypes"
	pb "github.com/coreos/etcd/etcdserver/etcdserverpb"
	"github.com/coreos/etcd/pkg/adt"
	"github.com/coreos/pkg/capnslog"
	"golang.org/x/net/context"
)

var (
	plog = capnslog.NewPackageLogger("github.com/coreos/etcd", "etcdserver/api/v3rpc")
)

type kvServer struct {
	hdr header
	kv  etcdserver.RaftKV
	// maxTxnOps is the max operations per txn.
	// e.g suppose maxTxnOps = 128.
	// Txn.Success can have at most 128 operations,
	// and Txn.Failure can have at most 128 operations.
	maxTxnOps uint
}

func NewKVServer(s *etcdserver.EtcdServer) pb.KVServer {
	return &kvServer{hdr: newHeader(s), kv: s, maxTxnOps: s.Cfg.MaxTxnOps}
}

func (s *kvServer) Range(ctx context.Context, r *pb.RangeRequest) (*pb.RangeResponse, error) {
	if err := checkRangeRequest(r); err != nil {
		return nil, err
	}

	resp, err := s.kv.Range(ctx, r)
	if err != nil {
		return nil, togRPCError(err)
	}

	s.hdr.fill(resp.Header)
	return resp, nil
}

func (s *kvServer) Put(ctx context.Context, r *pb.PutRequest) (*pb.PutResponse, error) {
	if err := checkPutRequest(r); err != nil {
		return nil, err
	}

	resp, err := s.kv.Put(ctx, r)
	if err != nil {
		return nil, togRPCError(err)
	}

	s.hdr.fill(resp.Header)
	return resp, nil
}

func (s *kvServer) DeleteRange(ctx context.Context, r *pb.DeleteRangeRequest) (*pb.DeleteRangeResponse, error) {
	if err := checkDeleteRequest(r); err != nil {
		return nil, err
	}

	resp, err := s.kv.DeleteRange(ctx, r)
	if err != nil {
		return nil, togRPCError(err)
	}

	s.hdr.fill(resp.Header)
	return resp, nil
}

func (s *kvServer) Txn(ctx context.Context, r *pb.TxnRequest) (*pb.TxnResponse, error) {
	if err := checkTxnRequest(r, int(s.maxTxnOps)); err != nil {
		return nil, err
	}
	// check for forbidden put/del overlaps after checking request to avoid quadratic blowup
	if _, _, err := checkIntervals(r.Success); err != nil {
		return nil, err
	}
	if _, _, err := checkIntervals(r.Failure); err != nil {
		return nil, err
	}

	resp, err := s.kv.Txn(ctx, r)
	if err != nil {
		return nil, togRPCError(err)
	}

	s.hdr.fill(resp.Header)
	return resp, nil
}

func (s *kvServer) Compact(ctx context.Context, r *pb.CompactionRequest) (*pb.CompactionResponse, error) {
	resp, err := s.kv.Compact(ctx, r)
	if err != nil {
		return nil, togRPCError(err)
	}

	s.hdr.fill(resp.Header)
	return resp, nil
}

func checkRangeRequest(r *pb.RangeRequest) error {
	if len(r.Key) == 0 {
		return rpctypes.ErrGRPCEmptyKey
	}
	return nil
}

func checkPutRequest(r *pb.PutRequest) error {
	if len(r.Key) == 0 {
		return rpctypes.ErrGRPCEmptyKey
	}
	if r.IgnoreValue && len(r.Value) != 0 {
		return rpctypes.ErrGRPCValueProvided
	}
	if r.IgnoreLease && r.Lease != 0 {
		return rpctypes.ErrGRPCLeaseProvided
	}
	return nil
}

func checkDeleteRequest(r *pb.DeleteRangeRequest) error {
	if len(r.Key) == 0 {
		return rpctypes.ErrGRPCEmptyKey
	}
	return nil
}

func checkTxnRequest(r *pb.TxnRequest, maxTxnOps int) error {
	opc := len(r.Compare)
	if opc < len(r.Success) {
		opc = len(r.Success)
	}
	if opc < len(r.Failure) {
		opc = len(r.Failure)
	}
	if opc > maxTxnOps {
		return rpctypes.ErrGRPCTooManyOps
	}

	for _, c := range r.Compare {
		if len(c.Key) == 0 {
			return rpctypes.ErrGRPCEmptyKey
		}
	}
	for _, u := range r.Success {
		if err := checkRequestOp(u, maxTxnOps-opc); err != nil {
			return err
		}
	}
	for _, u := range r.Failure {
		if err := checkRequestOp(u, maxTxnOps-opc); err != nil {
			return err
		}
	}

	return nil
}

// checkIntervals tests whether puts and deletes overlap for a list of ops. If
// there is an overlap, returns an error. If no overlap, return put and delete
// sets for recursive evaluation.
func checkIntervals(reqs []*pb.RequestOp) (map[string]struct{}, adt.IntervalTree, error) {
	var dels adt.IntervalTree
<<<<<<< HEAD
	puts := make(map[string]struct{})
=======
>>>>>>> 86eced67

	// collect deletes from this level; build first to check lower level overlapped puts
	for _, req := range reqs {
		tv, ok := req.Request.(*pb.RequestOp_RequestDeleteRange)
		if !ok {
			continue
		}
		dreq := tv.RequestDeleteRange
		if dreq == nil {
			continue
		}
		var iv adt.Interval
		if len(dreq.RangeEnd) != 0 {
			iv = adt.NewStringAffineInterval(string(dreq.Key), string(dreq.RangeEnd))
		} else {
			iv = adt.NewStringAffinePoint(string(dreq.Key))
		}
		dels.Insert(iv, struct{}{})
	}

	// collect children puts/deletes
<<<<<<< HEAD
=======
	puts := make(map[string]struct{})
>>>>>>> 86eced67
	for _, req := range reqs {
		tv, ok := req.Request.(*pb.RequestOp_RequestTxn)
		if !ok {
			continue
		}
		putsThen, delsThen, err := checkIntervals(tv.RequestTxn.Success)
		if err != nil {
			return nil, dels, err
		}
		putsElse, delsElse, err := checkIntervals(tv.RequestTxn.Failure)
		if err != nil {
			return nil, dels, err
		}
		for k := range putsThen {
			if _, ok := puts[k]; ok {
				return nil, dels, rpctypes.ErrGRPCDuplicateKey
			}
			if dels.Intersects(adt.NewStringAffinePoint(k)) {
				return nil, dels, rpctypes.ErrGRPCDuplicateKey
<<<<<<< HEAD
			}
			puts[k] = struct{}{}
		}
		for k := range putsElse {
			if _, ok := puts[k]; ok {
				// if key is from putsThen, overlap is OK since
				// either then/else are mutually exclusive
				if _, isSafe := putsThen[k]; !isSafe {
					return nil, dels, rpctypes.ErrGRPCDuplicateKey
				}
			}
			if dels.Intersects(adt.NewStringAffinePoint(k)) {
				return nil, dels, rpctypes.ErrGRPCDuplicateKey
			}
			puts[k] = struct{}{}
		}
=======
			}
			puts[k] = struct{}{}
		}
		for k := range putsElse {
			if _, ok := puts[k]; ok {
				// if key is from putsThen, overlap is OK since
				// either then/else are mutually exclusive
				if _, isSafe := putsThen[k]; !isSafe {
					return nil, dels, rpctypes.ErrGRPCDuplicateKey
				}
			}
			if dels.Intersects(adt.NewStringAffinePoint(k)) {
				return nil, dels, rpctypes.ErrGRPCDuplicateKey
			}
			puts[k] = struct{}{}
		}
>>>>>>> 86eced67
		dels.Union(delsThen, adt.NewStringAffineInterval("\x00", ""))
		dels.Union(delsElse, adt.NewStringAffineInterval("\x00", ""))
	}

	// collect and check this level's puts
	for _, req := range reqs {
		tv, ok := req.Request.(*pb.RequestOp_RequestPut)
		if !ok || tv.RequestPut == nil {
			continue
		}
		k := string(tv.RequestPut.Key)
		if _, ok := puts[k]; ok {
			return nil, dels, rpctypes.ErrGRPCDuplicateKey
		}
		if dels.Intersects(adt.NewStringAffinePoint(k)) {
			return nil, dels, rpctypes.ErrGRPCDuplicateKey
		}
		puts[k] = struct{}{}
	}
	return puts, dels, nil
}

func checkRequestOp(u *pb.RequestOp, maxTxnOps int) error {
	// TODO: ensure only one of the field is set.
	switch uv := u.Request.(type) {
	case *pb.RequestOp_RequestRange:
		return checkRangeRequest(uv.RequestRange)
	case *pb.RequestOp_RequestPut:
		return checkPutRequest(uv.RequestPut)
	case *pb.RequestOp_RequestDeleteRange:
		return checkDeleteRequest(uv.RequestDeleteRange)
	case *pb.RequestOp_RequestTxn:
		return checkTxnRequest(uv.RequestTxn, maxTxnOps)
	default:
		// empty op / nil entry
		return rpctypes.ErrGRPCKeyNotFound
	}
}<|MERGE_RESOLUTION|>--- conflicted
+++ resolved
@@ -178,10 +178,7 @@
 // sets for recursive evaluation.
 func checkIntervals(reqs []*pb.RequestOp) (map[string]struct{}, adt.IntervalTree, error) {
 	var dels adt.IntervalTree
-<<<<<<< HEAD
 	puts := make(map[string]struct{})
-=======
->>>>>>> 86eced67
 
 	// collect deletes from this level; build first to check lower level overlapped puts
 	for _, req := range reqs {
@@ -203,10 +200,7 @@
 	}
 
 	// collect children puts/deletes
-<<<<<<< HEAD
-=======
-	puts := make(map[string]struct{})
->>>>>>> 86eced67
+
 	for _, req := range reqs {
 		tv, ok := req.Request.(*pb.RequestOp_RequestTxn)
 		if !ok {
@@ -226,7 +220,6 @@
 			}
 			if dels.Intersects(adt.NewStringAffinePoint(k)) {
 				return nil, dels, rpctypes.ErrGRPCDuplicateKey
-<<<<<<< HEAD
 			}
 			puts[k] = struct{}{}
 		}
@@ -243,24 +236,7 @@
 			}
 			puts[k] = struct{}{}
 		}
-=======
-			}
-			puts[k] = struct{}{}
-		}
-		for k := range putsElse {
-			if _, ok := puts[k]; ok {
-				// if key is from putsThen, overlap is OK since
-				// either then/else are mutually exclusive
-				if _, isSafe := putsThen[k]; !isSafe {
-					return nil, dels, rpctypes.ErrGRPCDuplicateKey
-				}
-			}
-			if dels.Intersects(adt.NewStringAffinePoint(k)) {
-				return nil, dels, rpctypes.ErrGRPCDuplicateKey
-			}
-			puts[k] = struct{}{}
-		}
->>>>>>> 86eced67
+
 		dels.Union(delsThen, adt.NewStringAffineInterval("\x00", ""))
 		dels.Union(delsElse, adt.NewStringAffineInterval("\x00", ""))
 	}
