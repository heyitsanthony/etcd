--- conflicted
+++ resolved
@@ -401,11 +401,8 @@
 | create_revision | create_revision is the creation revision of the given key | int64 |
 | mod_revision | mod_revision is the last modified revision of the given key. | int64 |
 | value | value is the value of the given key, in bytes. | bytes |
-<<<<<<< HEAD
-| range_end | range_end compares over the range [key, range_end). See RangeRequest. | bytes |
-=======
+
 | range_end | range_end compares the given target to all keys in the range [key, range_end). See RangeRequest for more details on key ranges. | bytes |
->>>>>>> 86eced67
 
 
 
