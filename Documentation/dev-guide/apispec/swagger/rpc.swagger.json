{
  "consumes": [
    "application/json"
  ],
  "produces": [
    "application/json"
  ],
  "schemes": [
    "http",
    "https"
  ],
  "swagger": "2.0",
  "info": {
    "title": "etcdserver/etcdserverpb/rpc.proto",
    "version": "version not set"
  },
  "paths": {
    "/v3alpha/auth/authenticate": {
      "post": {
        "tags": [
          "Auth"
        ],
        "summary": "Authenticate processes an authenticate request.",
        "operationId": "Authenticate",
        "parameters": [
          {
            "name": "body",
            "in": "body",
            "required": true,
            "schema": {
              "$ref": "#/definitions/etcdserverpbAuthenticateRequest"
            }
          }
        ],
        "responses": {
          "200": {
            "description": "(empty)",
            "schema": {
              "$ref": "#/definitions/etcdserverpbAuthenticateResponse"
            }
          }
        }
      }
    },
    "/v3alpha/auth/disable": {
      "post": {
        "tags": [
          "Auth"
        ],
        "summary": "AuthDisable disables authentication.",
        "operationId": "AuthDisable",
        "parameters": [
          {
            "name": "body",
            "in": "body",
            "required": true,
            "schema": {
              "$ref": "#/definitions/etcdserverpbAuthDisableRequest"
            }
          }
        ],
        "responses": {
          "200": {
            "description": "(empty)",
            "schema": {
              "$ref": "#/definitions/etcdserverpbAuthDisableResponse"
            }
          }
        }
      }
    },
    "/v3alpha/auth/enable": {
      "post": {
        "tags": [
          "Auth"
        ],
        "summary": "AuthEnable enables authentication.",
        "operationId": "AuthEnable",
        "parameters": [
          {
            "name": "body",
            "in": "body",
            "required": true,
            "schema": {
              "$ref": "#/definitions/etcdserverpbAuthEnableRequest"
            }
          }
        ],
        "responses": {
          "200": {
            "description": "(empty)",
            "schema": {
              "$ref": "#/definitions/etcdserverpbAuthEnableResponse"
            }
          }
        }
      }
    },
    "/v3alpha/auth/role/add": {
      "post": {
        "tags": [
          "Auth"
        ],
        "summary": "RoleAdd adds a new role.",
        "operationId": "RoleAdd",
        "parameters": [
          {
            "name": "body",
            "in": "body",
            "required": true,
            "schema": {
              "$ref": "#/definitions/etcdserverpbAuthRoleAddRequest"
            }
          }
        ],
        "responses": {
          "200": {
            "description": "(empty)",
            "schema": {
              "$ref": "#/definitions/etcdserverpbAuthRoleAddResponse"
            }
          }
        }
      }
    },
    "/v3alpha/auth/role/delete": {
      "post": {
        "tags": [
          "Auth"
        ],
        "summary": "RoleDelete deletes a specified role.",
        "operationId": "RoleDelete",
        "parameters": [
          {
            "name": "body",
            "in": "body",
            "required": true,
            "schema": {
              "$ref": "#/definitions/etcdserverpbAuthRoleDeleteRequest"
            }
          }
        ],
        "responses": {
          "200": {
            "description": "(empty)",
            "schema": {
              "$ref": "#/definitions/etcdserverpbAuthRoleDeleteResponse"
            }
          }
        }
      }
    },
    "/v3alpha/auth/role/get": {
      "post": {
        "tags": [
          "Auth"
        ],
        "summary": "RoleGet gets detailed role information.",
        "operationId": "RoleGet",
        "parameters": [
          {
            "name": "body",
            "in": "body",
            "required": true,
            "schema": {
              "$ref": "#/definitions/etcdserverpbAuthRoleGetRequest"
            }
          }
        ],
        "responses": {
          "200": {
            "description": "(empty)",
            "schema": {
              "$ref": "#/definitions/etcdserverpbAuthRoleGetResponse"
            }
          }
        }
      }
    },
    "/v3alpha/auth/role/grant": {
      "post": {
        "tags": [
          "Auth"
        ],
        "summary": "RoleGrantPermission grants a permission of a specified key or range to a specified role.",
        "operationId": "RoleGrantPermission",
        "parameters": [
          {
            "name": "body",
            "in": "body",
            "required": true,
            "schema": {
              "$ref": "#/definitions/etcdserverpbAuthRoleGrantPermissionRequest"
            }
          }
        ],
        "responses": {
          "200": {
            "description": "(empty)",
            "schema": {
              "$ref": "#/definitions/etcdserverpbAuthRoleGrantPermissionResponse"
            }
          }
        }
      }
    },
    "/v3alpha/auth/role/list": {
      "post": {
        "tags": [
          "Auth"
        ],
        "summary": "RoleList gets lists of all roles.",
        "operationId": "RoleList",
        "parameters": [
          {
            "name": "body",
            "in": "body",
            "required": true,
            "schema": {
              "$ref": "#/definitions/etcdserverpbAuthRoleListRequest"
            }
          }
        ],
        "responses": {
          "200": {
            "description": "(empty)",
            "schema": {
              "$ref": "#/definitions/etcdserverpbAuthRoleListResponse"
            }
          }
        }
      }
    },
    "/v3alpha/auth/role/revoke": {
      "post": {
        "tags": [
          "Auth"
        ],
        "summary": "RoleRevokePermission revokes a key or range permission of a specified role.",
        "operationId": "RoleRevokePermission",
        "parameters": [
          {
            "name": "body",
            "in": "body",
            "required": true,
            "schema": {
              "$ref": "#/definitions/etcdserverpbAuthRoleRevokePermissionRequest"
            }
          }
        ],
        "responses": {
          "200": {
            "description": "(empty)",
            "schema": {
              "$ref": "#/definitions/etcdserverpbAuthRoleRevokePermissionResponse"
            }
          }
        }
      }
    },
    "/v3alpha/auth/user/add": {
      "post": {
        "tags": [
          "Auth"
        ],
        "summary": "UserAdd adds a new user.",
        "operationId": "UserAdd",
        "parameters": [
          {
            "name": "body",
            "in": "body",
            "required": true,
            "schema": {
              "$ref": "#/definitions/etcdserverpbAuthUserAddRequest"
            }
          }
        ],
        "responses": {
          "200": {
            "description": "(empty)",
            "schema": {
              "$ref": "#/definitions/etcdserverpbAuthUserAddResponse"
            }
          }
        }
      }
    },
    "/v3alpha/auth/user/changepw": {
      "post": {
        "tags": [
          "Auth"
        ],
        "summary": "UserChangePassword changes the password of a specified user.",
        "operationId": "UserChangePassword",
        "parameters": [
          {
            "name": "body",
            "in": "body",
            "required": true,
            "schema": {
              "$ref": "#/definitions/etcdserverpbAuthUserChangePasswordRequest"
            }
          }
        ],
        "responses": {
          "200": {
            "description": "(empty)",
            "schema": {
              "$ref": "#/definitions/etcdserverpbAuthUserChangePasswordResponse"
            }
          }
        }
      }
    },
    "/v3alpha/auth/user/delete": {
      "post": {
        "tags": [
          "Auth"
        ],
        "summary": "UserDelete deletes a specified user.",
        "operationId": "UserDelete",
        "parameters": [
          {
            "name": "body",
            "in": "body",
            "required": true,
            "schema": {
              "$ref": "#/definitions/etcdserverpbAuthUserDeleteRequest"
            }
          }
        ],
        "responses": {
          "200": {
            "description": "(empty)",
            "schema": {
              "$ref": "#/definitions/etcdserverpbAuthUserDeleteResponse"
            }
          }
        }
      }
    },
    "/v3alpha/auth/user/get": {
      "post": {
        "tags": [
          "Auth"
        ],
        "summary": "UserGet gets detailed user information.",
        "operationId": "UserGet",
        "parameters": [
          {
            "name": "body",
            "in": "body",
            "required": true,
            "schema": {
              "$ref": "#/definitions/etcdserverpbAuthUserGetRequest"
            }
          }
        ],
        "responses": {
          "200": {
            "description": "(empty)",
            "schema": {
              "$ref": "#/definitions/etcdserverpbAuthUserGetResponse"
            }
          }
        }
      }
    },
    "/v3alpha/auth/user/grant": {
      "post": {
        "tags": [
          "Auth"
        ],
        "summary": "UserGrant grants a role to a specified user.",
        "operationId": "UserGrantRole",
        "parameters": [
          {
            "name": "body",
            "in": "body",
            "required": true,
            "schema": {
              "$ref": "#/definitions/etcdserverpbAuthUserGrantRoleRequest"
            }
          }
        ],
        "responses": {
          "200": {
            "description": "(empty)",
            "schema": {
              "$ref": "#/definitions/etcdserverpbAuthUserGrantRoleResponse"
            }
          }
        }
      }
    },
    "/v3alpha/auth/user/list": {
      "post": {
        "tags": [
          "Auth"
        ],
        "summary": "UserList gets a list of all users.",
        "operationId": "UserList",
        "parameters": [
          {
            "name": "body",
            "in": "body",
            "required": true,
            "schema": {
              "$ref": "#/definitions/etcdserverpbAuthUserListRequest"
            }
          }
        ],
        "responses": {
          "200": {
            "description": "(empty)",
            "schema": {
              "$ref": "#/definitions/etcdserverpbAuthUserListResponse"
            }
          }
        }
      }
    },
    "/v3alpha/auth/user/revoke": {
      "post": {
        "tags": [
          "Auth"
        ],
        "summary": "UserRevokeRole revokes a role of specified user.",
        "operationId": "UserRevokeRole",
        "parameters": [
          {
            "name": "body",
            "in": "body",
            "required": true,
            "schema": {
              "$ref": "#/definitions/etcdserverpbAuthUserRevokeRoleRequest"
            }
          }
        ],
        "responses": {
          "200": {
            "description": "(empty)",
            "schema": {
              "$ref": "#/definitions/etcdserverpbAuthUserRevokeRoleResponse"
            }
          }
        }
      }
    },
    "/v3alpha/cluster/member/add": {
      "post": {
        "tags": [
          "Cluster"
        ],
        "summary": "MemberAdd adds a member into the cluster.",
        "operationId": "MemberAdd",
        "parameters": [
          {
            "name": "body",
            "in": "body",
            "required": true,
            "schema": {
              "$ref": "#/definitions/etcdserverpbMemberAddRequest"
            }
          }
        ],
        "responses": {
          "200": {
            "description": "(empty)",
            "schema": {
              "$ref": "#/definitions/etcdserverpbMemberAddResponse"
            }
          }
        }
      }
    },
    "/v3alpha/cluster/member/list": {
      "post": {
        "tags": [
          "Cluster"
        ],
        "summary": "MemberList lists all the members in the cluster.",
        "operationId": "MemberList",
        "parameters": [
          {
            "name": "body",
            "in": "body",
            "required": true,
            "schema": {
              "$ref": "#/definitions/etcdserverpbMemberListRequest"
            }
          }
        ],
        "responses": {
          "200": {
            "description": "(empty)",
            "schema": {
              "$ref": "#/definitions/etcdserverpbMemberListResponse"
            }
          }
        }
      }
    },
    "/v3alpha/cluster/member/remove": {
      "post": {
        "tags": [
          "Cluster"
        ],
        "summary": "MemberRemove removes an existing member from the cluster.",
        "operationId": "MemberRemove",
        "parameters": [
          {
            "name": "body",
            "in": "body",
            "required": true,
            "schema": {
              "$ref": "#/definitions/etcdserverpbMemberRemoveRequest"
            }
          }
        ],
        "responses": {
          "200": {
            "description": "(empty)",
            "schema": {
              "$ref": "#/definitions/etcdserverpbMemberRemoveResponse"
            }
          }
        }
      }
    },
    "/v3alpha/cluster/member/update": {
      "post": {
        "tags": [
          "Cluster"
        ],
        "summary": "MemberUpdate updates the member configuration.",
        "operationId": "MemberUpdate",
        "parameters": [
          {
            "name": "body",
            "in": "body",
            "required": true,
            "schema": {
              "$ref": "#/definitions/etcdserverpbMemberUpdateRequest"
            }
          }
        ],
        "responses": {
          "200": {
            "description": "(empty)",
            "schema": {
              "$ref": "#/definitions/etcdserverpbMemberUpdateResponse"
            }
          }
        }
      }
    },
    "/v3alpha/kv/compaction": {
      "post": {
        "tags": [
          "KV"
        ],
        "summary": "Compact compacts the event history in the etcd key-value store. The key-value\nstore should be periodically compacted or the event history will continue to grow\nindefinitely.",
        "operationId": "Compact",
        "parameters": [
          {
            "name": "body",
            "in": "body",
            "required": true,
            "schema": {
              "$ref": "#/definitions/etcdserverpbCompactionRequest"
            }
          }
        ],
        "responses": {
          "200": {
            "description": "(empty)",
            "schema": {
              "$ref": "#/definitions/etcdserverpbCompactionResponse"
            }
          }
        }
      }
    },
    "/v3alpha/kv/deleterange": {
      "post": {
        "tags": [
          "KV"
        ],
        "summary": "DeleteRange deletes the given range from the key-value store.\nA delete request increments the revision of the key-value store\nand generates a delete event in the event history for every deleted key.",
        "operationId": "DeleteRange",
        "parameters": [
          {
            "name": "body",
            "in": "body",
            "required": true,
            "schema": {
              "$ref": "#/definitions/etcdserverpbDeleteRangeRequest"
            }
          }
        ],
        "responses": {
          "200": {
            "description": "(empty)",
            "schema": {
              "$ref": "#/definitions/etcdserverpbDeleteRangeResponse"
            }
          }
        }
      }
    },
    "/v3alpha/kv/lease/revoke": {
      "post": {
        "tags": [
          "Lease"
        ],
        "summary": "LeaseRevoke revokes a lease. All keys attached to the lease will expire and be deleted.",
        "operationId": "LeaseRevoke",
        "parameters": [
          {
            "name": "body",
            "in": "body",
            "required": true,
            "schema": {
              "$ref": "#/definitions/etcdserverpbLeaseRevokeRequest"
            }
          }
        ],
        "responses": {
          "200": {
            "description": "(empty)",
            "schema": {
              "$ref": "#/definitions/etcdserverpbLeaseRevokeResponse"
            }
          }
        }
      }
    },
    "/v3alpha/kv/lease/timetolive": {
      "post": {
        "tags": [
          "Lease"
        ],
        "summary": "LeaseTimeToLive retrieves lease information.",
        "operationId": "LeaseTimeToLive",
        "parameters": [
          {
            "name": "body",
            "in": "body",
            "required": true,
            "schema": {
              "$ref": "#/definitions/etcdserverpbLeaseTimeToLiveRequest"
            }
          }
        ],
        "responses": {
          "200": {
            "description": "(empty)",
            "schema": {
              "$ref": "#/definitions/etcdserverpbLeaseTimeToLiveResponse"
            }
          }
        }
      }
    },
    "/v3alpha/kv/put": {
      "post": {
        "tags": [
          "KV"
        ],
        "summary": "Put puts the given key into the key-value store.\nA put request increments the revision of the key-value store\nand generates one event in the event history.",
        "operationId": "Put",
        "parameters": [
          {
            "name": "body",
            "in": "body",
            "required": true,
            "schema": {
              "$ref": "#/definitions/etcdserverpbPutRequest"
            }
          }
        ],
        "responses": {
          "200": {
            "description": "(empty)",
            "schema": {
              "$ref": "#/definitions/etcdserverpbPutResponse"
            }
          }
        }
      }
    },
    "/v3alpha/kv/range": {
      "post": {
        "tags": [
          "KV"
        ],
        "summary": "Range gets the keys in the range from the key-value store.",
        "operationId": "Range",
        "parameters": [
          {
            "name": "body",
            "in": "body",
            "required": true,
            "schema": {
              "$ref": "#/definitions/etcdserverpbRangeRequest"
            }
          }
        ],
        "responses": {
          "200": {
            "description": "(empty)",
            "schema": {
              "$ref": "#/definitions/etcdserverpbRangeResponse"
            }
          }
        }
      }
    },
    "/v3alpha/kv/txn": {
      "post": {
        "tags": [
          "KV"
        ],
        "summary": "Txn processes multiple requests in a single transaction.\nA txn request increments the revision of the key-value store\nand generates events with the same revision for every completed request.\nIt is not allowed to modify the same key several times within one txn.",
        "operationId": "Txn",
        "parameters": [
          {
            "name": "body",
            "in": "body",
            "required": true,
            "schema": {
              "$ref": "#/definitions/etcdserverpbTxnRequest"
            }
          }
        ],
        "responses": {
          "200": {
            "description": "(empty)",
            "schema": {
              "$ref": "#/definitions/etcdserverpbTxnResponse"
            }
          }
        }
      }
    },
    "/v3alpha/lease/grant": {
      "post": {
        "tags": [
          "Lease"
        ],
        "summary": "LeaseGrant creates a lease which expires if the server does not receive a keepAlive\nwithin a given time to live period. All keys attached to the lease will be expired and\ndeleted if the lease expires. Each expired key generates a delete event in the event history.",
        "operationId": "LeaseGrant",
        "parameters": [
          {
            "name": "body",
            "in": "body",
            "required": true,
            "schema": {
              "$ref": "#/definitions/etcdserverpbLeaseGrantRequest"
            }
          }
        ],
        "responses": {
          "200": {
            "description": "(empty)",
            "schema": {
              "$ref": "#/definitions/etcdserverpbLeaseGrantResponse"
            }
          }
        }
      }
    },
    "/v3alpha/lease/keepalive": {
      "post": {
        "tags": [
          "Lease"
        ],
        "summary": "LeaseKeepAlive keeps the lease alive by streaming keep alive requests from the client\nto the server and streaming keep alive responses from the server to the client.",
        "operationId": "LeaseKeepAlive",
        "parameters": [
          {
            "description": "(streaming inputs)",
            "name": "body",
            "in": "body",
            "required": true,
            "schema": {
              "$ref": "#/definitions/etcdserverpbLeaseKeepAliveRequest"
            }
          }
        ],
        "responses": {
          "200": {
            "description": "(streaming responses)",
            "schema": {
              "$ref": "#/definitions/etcdserverpbLeaseKeepAliveResponse"
            }
          }
        }
      }
    },
    "/v3alpha/maintenance/alarm": {
      "post": {
        "tags": [
          "Maintenance"
        ],
        "summary": "Alarm activates, deactivates, and queries alarms regarding cluster health.",
        "operationId": "Alarm",
        "parameters": [
          {
            "name": "body",
            "in": "body",
            "required": true,
            "schema": {
              "$ref": "#/definitions/etcdserverpbAlarmRequest"
            }
          }
        ],
        "responses": {
          "200": {
            "description": "(empty)",
            "schema": {
              "$ref": "#/definitions/etcdserverpbAlarmResponse"
            }
          }
        }
      }
    },
    "/v3alpha/maintenance/defragment": {
      "post": {
        "tags": [
          "Maintenance"
        ],
        "summary": "Defragment defragments a member's backend database to recover storage space.",
        "operationId": "Defragment",
        "parameters": [
          {
            "name": "body",
            "in": "body",
            "required": true,
            "schema": {
              "$ref": "#/definitions/etcdserverpbDefragmentRequest"
            }
          }
        ],
        "responses": {
          "200": {
            "description": "(empty)",
            "schema": {
              "$ref": "#/definitions/etcdserverpbDefragmentResponse"
            }
          }
        }
      }
    },
    "/v3alpha/maintenance/hash": {
      "post": {
        "tags": [
          "Maintenance"
        ],
        "summary": "Hash returns the hash of the local KV state for consistency checking purpose.\nThis is designed for testing; do not use this in production when there\nare ongoing transactions.",
        "operationId": "Hash",
        "parameters": [
          {
            "name": "body",
            "in": "body",
            "required": true,
            "schema": {
              "$ref": "#/definitions/etcdserverpbHashRequest"
            }
          }
        ],
        "responses": {
          "200": {
            "description": "(empty)",
            "schema": {
              "$ref": "#/definitions/etcdserverpbHashResponse"
            }
          }
        }
      }
    },
    "/v3alpha/maintenance/snapshot": {
      "post": {
        "tags": [
          "Maintenance"
        ],
        "summary": "Snapshot sends a snapshot of the entire backend from a member over a stream to a client.",
        "operationId": "Snapshot",
        "parameters": [
          {
            "name": "body",
            "in": "body",
            "required": true,
            "schema": {
              "$ref": "#/definitions/etcdserverpbSnapshotRequest"
            }
          }
        ],
        "responses": {
          "200": {
            "description": "(streaming responses)",
            "schema": {
              "$ref": "#/definitions/etcdserverpbSnapshotResponse"
            }
          }
        }
      }
    },
    "/v3alpha/maintenance/status": {
      "post": {
        "tags": [
          "Maintenance"
        ],
        "summary": "Status gets the status of the member.",
        "operationId": "Status",
        "parameters": [
          {
            "name": "body",
            "in": "body",
            "required": true,
            "schema": {
              "$ref": "#/definitions/etcdserverpbStatusRequest"
            }
          }
        ],
        "responses": {
          "200": {
            "description": "(empty)",
            "schema": {
              "$ref": "#/definitions/etcdserverpbStatusResponse"
            }
          }
        }
      }
    },
    "/v3alpha/watch": {
      "post": {
        "tags": [
          "Watch"
        ],
        "summary": "Watch watches for events happening or that have happened. Both input and output\nare streams; the input stream is for creating and canceling watchers and the output\nstream sends events. One watch RPC can watch on multiple key ranges, streaming events\nfor several watches at once. The entire event history can be watched starting from the\nlast compaction revision.",
        "operationId": "Watch",
        "parameters": [
          {
            "description": "(streaming inputs)",
            "name": "body",
            "in": "body",
            "required": true,
            "schema": {
              "$ref": "#/definitions/etcdserverpbWatchRequest"
            }
          }
        ],
        "responses": {
          "200": {
            "description": "(streaming responses)",
            "schema": {
              "$ref": "#/definitions/etcdserverpbWatchResponse"
            }
          }
        }
      }
    }
  },
  "definitions": {
    "AlarmRequestAlarmAction": {
      "type": "string",
      "default": "GET",
      "enum": [
        "GET",
        "ACTIVATE",
        "DEACTIVATE"
      ]
    },
    "CompareCompareResult": {
      "type": "string",
      "default": "EQUAL",
      "enum": [
        "EQUAL",
        "GREATER",
        "LESS",
        "NOT_EQUAL"
      ]
    },
    "CompareCompareTarget": {
      "type": "string",
      "default": "VERSION",
      "enum": [
        "VERSION",
        "CREATE",
        "MOD",
        "VALUE"
      ]
    },
    "EventEventType": {
      "type": "string",
      "default": "PUT",
      "enum": [
        "PUT",
        "DELETE"
      ]
    },
    "RangeRequestSortOrder": {
      "type": "string",
      "default": "NONE",
      "enum": [
        "NONE",
        "ASCEND",
        "DESCEND"
      ]
    },
    "RangeRequestSortTarget": {
      "type": "string",
      "default": "KEY",
      "enum": [
        "KEY",
        "VERSION",
        "CREATE",
        "MOD",
        "VALUE"
      ]
    },
    "WatchCreateRequestFilterType": {
      "description": " - NOPUT: filter out put event.\n - NODELETE: filter out delete event.",
      "type": "string",
      "default": "NOPUT",
      "enum": [
        "NOPUT",
        "NODELETE"
      ]
    },
    "authpbPermission": {
      "type": "object",
      "title": "Permission is a single entity",
      "properties": {
        "key": {
          "type": "string",
          "format": "byte"
        },
        "permType": {
          "$ref": "#/definitions/authpbPermissionType"
        },
        "range_end": {
          "type": "string",
          "format": "byte"
        }
      }
    },
    "authpbPermissionType": {
      "type": "string",
      "default": "READ",
      "enum": [
        "READ",
        "WRITE",
        "READWRITE"
      ]
    },
    "etcdserverpbAlarmMember": {
      "type": "object",
      "properties": {
        "alarm": {
          "description": "alarm is the type of alarm which has been raised.",
          "$ref": "#/definitions/etcdserverpbAlarmType"
        },
        "memberID": {
          "description": "memberID is the ID of the member associated with the raised alarm.",
          "type": "string",
          "format": "uint64"
        }
      }
    },
    "etcdserverpbAlarmRequest": {
      "type": "object",
      "properties": {
        "action": {
          "description": "action is the kind of alarm request to issue. The action\nmay GET alarm statuses, ACTIVATE an alarm, or DEACTIVATE a\nraised alarm.",
          "$ref": "#/definitions/AlarmRequestAlarmAction"
        },
        "alarm": {
          "description": "alarm is the type of alarm to consider for this request.",
          "$ref": "#/definitions/etcdserverpbAlarmType"
        },
        "memberID": {
          "description": "memberID is the ID of the member associated with the alarm. If memberID is 0, the\nalarm request covers all members.",
          "type": "string",
          "format": "uint64"
        }
      }
    },
    "etcdserverpbAlarmResponse": {
      "type": "object",
      "properties": {
        "alarms": {
          "description": "alarms is a list of alarms associated with the alarm request.",
          "type": "array",
          "items": {
            "$ref": "#/definitions/etcdserverpbAlarmMember"
          }
        },
        "header": {
          "$ref": "#/definitions/etcdserverpbResponseHeader"
        }
      }
    },
    "etcdserverpbAlarmType": {
      "type": "string",
      "default": "NONE",
      "enum": [
        "NONE",
        "NOSPACE"
      ]
    },
    "etcdserverpbAuthDisableRequest": {
      "type": "object"
    },
    "etcdserverpbAuthDisableResponse": {
      "type": "object",
      "properties": {
        "header": {
          "$ref": "#/definitions/etcdserverpbResponseHeader"
        }
      }
    },
    "etcdserverpbAuthEnableRequest": {
      "type": "object"
    },
    "etcdserverpbAuthEnableResponse": {
      "type": "object",
      "properties": {
        "header": {
          "$ref": "#/definitions/etcdserverpbResponseHeader"
        }
      }
    },
    "etcdserverpbAuthRoleAddRequest": {
      "type": "object",
      "properties": {
        "name": {
          "description": "name is the name of the role to add to the authentication system.",
          "type": "string"
        }
      }
    },
    "etcdserverpbAuthRoleAddResponse": {
      "type": "object",
      "properties": {
        "header": {
          "$ref": "#/definitions/etcdserverpbResponseHeader"
        }
      }
    },
    "etcdserverpbAuthRoleDeleteRequest": {
      "type": "object",
      "properties": {
        "role": {
          "type": "string"
        }
      }
    },
    "etcdserverpbAuthRoleDeleteResponse": {
      "type": "object",
      "properties": {
        "header": {
          "$ref": "#/definitions/etcdserverpbResponseHeader"
        }
      }
    },
    "etcdserverpbAuthRoleGetRequest": {
      "type": "object",
      "properties": {
        "role": {
          "type": "string"
        }
      }
    },
    "etcdserverpbAuthRoleGetResponse": {
      "type": "object",
      "properties": {
        "header": {
          "$ref": "#/definitions/etcdserverpbResponseHeader"
        },
        "perm": {
          "type": "array",
          "items": {
            "$ref": "#/definitions/authpbPermission"
          }
        }
      }
    },
    "etcdserverpbAuthRoleGrantPermissionRequest": {
      "type": "object",
      "properties": {
        "name": {
          "description": "name is the name of the role which will be granted the permission.",
          "type": "string"
        },
        "perm": {
          "description": "perm is the permission to grant to the role.",
          "$ref": "#/definitions/authpbPermission"
        }
      }
    },
    "etcdserverpbAuthRoleGrantPermissionResponse": {
      "type": "object",
      "properties": {
        "header": {
          "$ref": "#/definitions/etcdserverpbResponseHeader"
        }
      }
    },
    "etcdserverpbAuthRoleListRequest": {
      "type": "object"
    },
    "etcdserverpbAuthRoleListResponse": {
      "type": "object",
      "properties": {
        "header": {
          "$ref": "#/definitions/etcdserverpbResponseHeader"
        },
        "roles": {
          "type": "array",
          "items": {
            "type": "string"
          }
        }
      }
    },
    "etcdserverpbAuthRoleRevokePermissionRequest": {
      "type": "object",
      "properties": {
        "key": {
          "type": "string"
        },
        "range_end": {
          "type": "string"
        },
        "role": {
          "type": "string"
        }
      }
    },
    "etcdserverpbAuthRoleRevokePermissionResponse": {
      "type": "object",
      "properties": {
        "header": {
          "$ref": "#/definitions/etcdserverpbResponseHeader"
        }
      }
    },
    "etcdserverpbAuthUserAddRequest": {
      "type": "object",
      "properties": {
        "name": {
          "type": "string"
        },
        "password": {
          "type": "string"
        }
      }
    },
    "etcdserverpbAuthUserAddResponse": {
      "type": "object",
      "properties": {
        "header": {
          "$ref": "#/definitions/etcdserverpbResponseHeader"
        }
      }
    },
    "etcdserverpbAuthUserChangePasswordRequest": {
      "type": "object",
      "properties": {
        "name": {
          "description": "name is the name of the user whose password is being changed.",
          "type": "string"
        },
        "password": {
          "description": "password is the new password for the user.",
          "type": "string"
        }
      }
    },
    "etcdserverpbAuthUserChangePasswordResponse": {
      "type": "object",
      "properties": {
        "header": {
          "$ref": "#/definitions/etcdserverpbResponseHeader"
        }
      }
    },
    "etcdserverpbAuthUserDeleteRequest": {
      "type": "object",
      "properties": {
        "name": {
          "description": "name is the name of the user to delete.",
          "type": "string"
        }
      }
    },
    "etcdserverpbAuthUserDeleteResponse": {
      "type": "object",
      "properties": {
        "header": {
          "$ref": "#/definitions/etcdserverpbResponseHeader"
        }
      }
    },
    "etcdserverpbAuthUserGetRequest": {
      "type": "object",
      "properties": {
        "name": {
          "type": "string"
        }
      }
    },
    "etcdserverpbAuthUserGetResponse": {
      "type": "object",
      "properties": {
        "header": {
          "$ref": "#/definitions/etcdserverpbResponseHeader"
        },
        "roles": {
          "type": "array",
          "items": {
            "type": "string"
          }
        }
      }
    },
    "etcdserverpbAuthUserGrantRoleRequest": {
      "type": "object",
      "properties": {
        "role": {
          "description": "role is the name of the role to grant to the user.",
          "type": "string"
        },
        "user": {
          "description": "user is the name of the user which should be granted a given role.",
          "type": "string"
        }
      }
    },
    "etcdserverpbAuthUserGrantRoleResponse": {
      "type": "object",
      "properties": {
        "header": {
          "$ref": "#/definitions/etcdserverpbResponseHeader"
        }
      }
    },
    "etcdserverpbAuthUserListRequest": {
      "type": "object"
    },
    "etcdserverpbAuthUserListResponse": {
      "type": "object",
      "properties": {
        "header": {
          "$ref": "#/definitions/etcdserverpbResponseHeader"
        },
        "users": {
          "type": "array",
          "items": {
            "type": "string"
          }
        }
      }
    },
    "etcdserverpbAuthUserRevokeRoleRequest": {
      "type": "object",
      "properties": {
        "name": {
          "type": "string"
        },
        "role": {
          "type": "string"
        }
      }
    },
    "etcdserverpbAuthUserRevokeRoleResponse": {
      "type": "object",
      "properties": {
        "header": {
          "$ref": "#/definitions/etcdserverpbResponseHeader"
        }
      }
    },
    "etcdserverpbAuthenticateRequest": {
      "type": "object",
      "properties": {
        "name": {
          "type": "string"
        },
        "password": {
          "type": "string"
        }
      }
    },
    "etcdserverpbAuthenticateResponse": {
      "type": "object",
      "properties": {
        "header": {
          "$ref": "#/definitions/etcdserverpbResponseHeader"
        },
        "token": {
          "type": "string",
          "title": "token is an authorized token that can be used in succeeding RPCs"
        }
      }
    },
    "etcdserverpbCompactionRequest": {
      "description": "CompactionRequest compacts the key-value store up to a given revision. All superseded keys\nwith a revision less than the compaction revision will be removed.",
      "type": "object",
      "properties": {
        "physical": {
          "description": "physical is set so the RPC will wait until the compaction is physically\napplied to the local database such that compacted entries are totally\nremoved from the backend database.",
          "type": "boolean",
          "format": "boolean"
        },
        "revision": {
          "description": "revision is the key-value store revision for the compaction operation.",
          "type": "string",
          "format": "int64"
        }
      }
    },
    "etcdserverpbCompactionResponse": {
      "type": "object",
      "properties": {
        "header": {
          "$ref": "#/definitions/etcdserverpbResponseHeader"
        }
      }
    },
    "etcdserverpbCompare": {
      "type": "object",
      "properties": {
        "create_revision": {
          "type": "string",
          "format": "int64",
          "title": "create_revision is the creation revision of the given key"
        },
        "key": {
          "description": "key is the subject key for the comparison operation.",
          "type": "string",
          "format": "byte"
        },
        "mod_revision": {
          "description": "mod_revision is the last modified revision of the given key.",
          "type": "string",
          "format": "int64"
        },
        "range_end": {
          "description": "range_end compares the given target to all keys in the range [key, range_end).\nSee RangeRequest for more details on key ranges.",
          "type": "string",
          "format": "byte"
        },
        "result": {
          "description": "result is logical comparison operation for this comparison.",
          "$ref": "#/definitions/CompareCompareResult"
        },
        "target": {
          "description": "target is the key-value field to inspect for the comparison.",
          "$ref": "#/definitions/CompareCompareTarget"
        },
        "value": {
          "description": "value is the value of the given key, in bytes.",
          "type": "string",
          "format": "byte"
        },
        "version": {
          "type": "string",
<<<<<<< HEAD
          "format": "byte",
          "description": "value is the value of the given key, in bytes."
        },
        "range_end": {
          "type": "string",
          "format": "byte",
          "description": "range_end compares over the range [key, range_end). See RangeRequest."
=======
          "format": "int64",
          "title": "version is the version of the given key"
>>>>>>> 86eced67
        }
      }
    },
    "etcdserverpbDefragmentRequest": {
      "type": "object"
    },
    "etcdserverpbDefragmentResponse": {
      "type": "object",
      "properties": {
        "header": {
          "$ref": "#/definitions/etcdserverpbResponseHeader"
        }
      }
    },
    "etcdserverpbDeleteRangeRequest": {
      "type": "object",
      "properties": {
        "key": {
          "description": "key is the first key to delete in the range.",
          "type": "string",
          "format": "byte"
        },
        "prev_kv": {
          "description": "If prev_kv is set, etcd gets the previous key-value pairs before deleting it.\nThe previous key-value pairs will be returned in the delete response.",
          "type": "boolean",
          "format": "boolean"
        },
        "range_end": {
          "description": "range_end is the key following the last key to delete for the range [key, range_end).\nIf range_end is not given, the range is defined to contain only the key argument.\nIf range_end is one bit larger than the given key, then the range is all the keys\nwith the prefix (the given key).\nIf range_end is '\\0', the range is all keys greater than or equal to the key argument.",
          "type": "string",
          "format": "byte"
        }
      }
    },
    "etcdserverpbDeleteRangeResponse": {
      "type": "object",
      "properties": {
        "deleted": {
          "description": "deleted is the number of keys deleted by the delete range request.",
          "type": "string",
          "format": "int64"
        },
        "header": {
          "$ref": "#/definitions/etcdserverpbResponseHeader"
        },
        "prev_kvs": {
          "description": "if prev_kv is set in the request, the previous key-value pairs will be returned.",
          "type": "array",
          "items": {
            "$ref": "#/definitions/mvccpbKeyValue"
          }
        }
      }
    },
    "etcdserverpbHashRequest": {
      "type": "object"
    },
    "etcdserverpbHashResponse": {
      "type": "object",
      "properties": {
        "hash": {
          "description": "hash is the hash value computed from the responding member's key-value store.",
          "type": "integer",
          "format": "int64"
        },
        "header": {
          "$ref": "#/definitions/etcdserverpbResponseHeader"
        }
      }
    },
    "etcdserverpbLeaseGrantRequest": {
      "type": "object",
      "properties": {
        "ID": {
          "description": "ID is the requested ID for the lease. If ID is set to 0, the lessor chooses an ID.",
          "type": "string",
          "format": "int64"
        },
        "TTL": {
          "description": "TTL is the advisory time-to-live in seconds.",
          "type": "string",
          "format": "int64"
        }
      }
    },
    "etcdserverpbLeaseGrantResponse": {
      "type": "object",
      "properties": {
        "ID": {
          "description": "ID is the lease ID for the granted lease.",
          "type": "string",
          "format": "int64"
        },
        "TTL": {
          "description": "TTL is the server chosen lease time-to-live in seconds.",
          "type": "string",
          "format": "int64"
        },
        "error": {
          "type": "string"
        },
        "header": {
          "$ref": "#/definitions/etcdserverpbResponseHeader"
        }
      }
    },
    "etcdserverpbLeaseKeepAliveRequest": {
      "type": "object",
      "properties": {
        "ID": {
          "description": "ID is the lease ID for the lease to keep alive.",
          "type": "string",
          "format": "int64"
        }
      }
    },
    "etcdserverpbLeaseKeepAliveResponse": {
      "type": "object",
      "properties": {
        "ID": {
          "description": "ID is the lease ID from the keep alive request.",
          "type": "string",
          "format": "int64"
        },
        "TTL": {
          "description": "TTL is the new time-to-live for the lease.",
          "type": "string",
          "format": "int64"
        },
        "header": {
          "$ref": "#/definitions/etcdserverpbResponseHeader"
        }
      }
    },
    "etcdserverpbLeaseRevokeRequest": {
      "type": "object",
      "properties": {
        "ID": {
          "description": "ID is the lease ID to revoke. When the ID is revoked, all associated keys will be deleted.",
          "type": "string",
          "format": "int64"
        }
      }
    },
    "etcdserverpbLeaseRevokeResponse": {
      "type": "object",
      "properties": {
        "header": {
          "$ref": "#/definitions/etcdserverpbResponseHeader"
        }
      }
    },
    "etcdserverpbLeaseTimeToLiveRequest": {
      "type": "object",
      "properties": {
        "ID": {
          "description": "ID is the lease ID for the lease.",
          "type": "string",
          "format": "int64"
        },
        "keys": {
          "description": "keys is true to query all the keys attached to this lease.",
          "type": "boolean",
          "format": "boolean"
        }
      }
    },
    "etcdserverpbLeaseTimeToLiveResponse": {
      "type": "object",
      "properties": {
        "ID": {
          "description": "ID is the lease ID from the keep alive request.",
          "type": "string",
          "format": "int64"
        },
        "TTL": {
          "description": "TTL is the remaining TTL in seconds for the lease; the lease will expire in under TTL+1 seconds.",
          "type": "string",
          "format": "int64"
        },
        "grantedTTL": {
          "description": "GrantedTTL is the initial granted time in seconds upon lease creation/renewal.",
          "type": "string",
          "format": "int64"
        },
        "header": {
          "$ref": "#/definitions/etcdserverpbResponseHeader"
        },
        "keys": {
          "description": "Keys is the list of keys attached to this lease.",
          "type": "array",
          "items": {
            "type": "string",
            "format": "byte"
          }
        }
      }
    },
    "etcdserverpbMember": {
      "type": "object",
      "properties": {
        "ID": {
          "description": "ID is the member ID for this member.",
          "type": "string",
          "format": "uint64"
        },
        "clientURLs": {
          "description": "clientURLs is the list of URLs the member exposes to clients for communication. If the member is not started, clientURLs will be empty.",
          "type": "array",
          "items": {
            "type": "string"
          }
        },
        "name": {
          "description": "name is the human-readable name of the member. If the member is not started, the name will be an empty string.",
          "type": "string"
        },
        "peerURLs": {
          "description": "peerURLs is the list of URLs the member exposes to the cluster for communication.",
          "type": "array",
          "items": {
            "type": "string"
          }
        }
      }
    },
    "etcdserverpbMemberAddRequest": {
      "type": "object",
      "properties": {
        "peerURLs": {
          "description": "peerURLs is the list of URLs the added member will use to communicate with the cluster.",
          "type": "array",
          "items": {
            "type": "string"
          }
        }
      }
    },
    "etcdserverpbMemberAddResponse": {
      "type": "object",
      "properties": {
        "header": {
          "$ref": "#/definitions/etcdserverpbResponseHeader"
        },
        "member": {
          "description": "member is the member information for the added member.",
          "$ref": "#/definitions/etcdserverpbMember"
        },
        "members": {
          "description": "members is a list of all members after adding the new member.",
          "type": "array",
          "items": {
            "$ref": "#/definitions/etcdserverpbMember"
          }
        }
      }
    },
    "etcdserverpbMemberListRequest": {
      "type": "object"
    },
    "etcdserverpbMemberListResponse": {
      "type": "object",
      "properties": {
        "header": {
          "$ref": "#/definitions/etcdserverpbResponseHeader"
        },
        "members": {
          "description": "members is a list of all members associated with the cluster.",
          "type": "array",
          "items": {
            "$ref": "#/definitions/etcdserverpbMember"
          }
        }
      }
    },
    "etcdserverpbMemberRemoveRequest": {
      "type": "object",
      "properties": {
        "ID": {
          "description": "ID is the member ID of the member to remove.",
          "type": "string",
          "format": "uint64"
        }
      }
    },
    "etcdserverpbMemberRemoveResponse": {
      "type": "object",
      "properties": {
        "header": {
          "$ref": "#/definitions/etcdserverpbResponseHeader"
        },
        "members": {
          "description": "members is a list of all members after removing the member.",
          "type": "array",
          "items": {
            "$ref": "#/definitions/etcdserverpbMember"
          }
        }
      }
    },
    "etcdserverpbMemberUpdateRequest": {
      "type": "object",
      "properties": {
        "ID": {
          "description": "ID is the member ID of the member to update.",
          "type": "string",
          "format": "uint64"
        },
        "peerURLs": {
          "description": "peerURLs is the new list of URLs the member will use to communicate with the cluster.",
          "type": "array",
          "items": {
            "type": "string"
          }
        }
      }
    },
    "etcdserverpbMemberUpdateResponse": {
      "type": "object",
      "properties": {
        "header": {
          "$ref": "#/definitions/etcdserverpbResponseHeader"
        },
        "members": {
          "description": "members is a list of all members after updating the member.",
          "type": "array",
          "items": {
            "$ref": "#/definitions/etcdserverpbMember"
          }
        }
      }
    },
    "etcdserverpbPutRequest": {
      "type": "object",
      "properties": {
        "ignore_lease": {
          "description": "If ignore_lease is set, etcd updates the key using its current lease.\nReturns an error if the key does not exist.",
          "type": "boolean",
          "format": "boolean"
        },
        "ignore_value": {
          "description": "If ignore_value is set, etcd updates the key using its current value.\nReturns an error if the key does not exist.",
          "type": "boolean",
          "format": "boolean"
        },
        "key": {
          "description": "key is the key, in bytes, to put into the key-value store.",
          "type": "string",
          "format": "byte"
        },
        "lease": {
          "description": "lease is the lease ID to associate with the key in the key-value store. A lease\nvalue of 0 indicates no lease.",
          "type": "string",
          "format": "int64"
        },
        "prev_kv": {
          "description": "If prev_kv is set, etcd gets the previous key-value pair before changing it.\nThe previous key-value pair will be returned in the put response.",
          "type": "boolean",
          "format": "boolean"
        },
        "value": {
          "description": "value is the value, in bytes, to associate with the key in the key-value store.",
          "type": "string",
          "format": "byte"
        }
      }
    },
    "etcdserverpbPutResponse": {
      "type": "object",
      "properties": {
        "header": {
          "$ref": "#/definitions/etcdserverpbResponseHeader"
        },
        "prev_kv": {
          "description": "if prev_kv is set in the request, the previous key-value pair will be returned.",
          "$ref": "#/definitions/mvccpbKeyValue"
        }
      }
    },
    "etcdserverpbRangeRequest": {
      "type": "object",
      "properties": {
        "count_only": {
          "description": "count_only when set returns only the count of the keys in the range.",
          "type": "boolean",
          "format": "boolean"
        },
        "key": {
          "description": "key is the first key for the range. If range_end is not given, the request only looks up key.",
          "type": "string",
          "format": "byte"
        },
        "keys_only": {
          "description": "keys_only when set returns only the keys and not the values.",
          "type": "boolean",
          "format": "boolean"
        },
        "limit": {
          "description": "limit is a limit on the number of keys returned for the request. When limit is set to 0,\nit is treated as no limit.",
          "type": "string",
          "format": "int64"
        },
        "max_create_revision": {
          "description": "max_create_revision is the upper bound for returned key create revisions; all keys with\ngreater create revisions will be filtered away.",
          "type": "string",
          "format": "int64"
        },
        "max_mod_revision": {
          "description": "max_mod_revision is the upper bound for returned key mod revisions; all keys with\ngreater mod revisions will be filtered away.",
          "type": "string",
          "format": "int64"
        },
        "min_create_revision": {
          "description": "min_create_revision is the lower bound for returned key create revisions; all keys with\nlesser create trevisions will be filtered away.",
          "type": "string",
          "format": "int64"
        },
        "min_mod_revision": {
          "description": "min_mod_revision is the lower bound for returned key mod revisions; all keys with\nlesser mod revisions will be filtered away.",
          "type": "string",
          "format": "int64"
        },
        "range_end": {
          "description": "range_end is the upper bound on the requested range [key, range_end).\nIf range_end is '\\0', the range is all keys \u003e= key.\nIf range_end is key plus one (e.g., \"aa\"+1 == \"ab\", \"a\\xff\"+1 == \"b\"),\nthen the range request gets all keys prefixed with key.\nIf both key and range_end are '\\0', then the range request returns all keys.",
          "type": "string",
          "format": "byte"
        },
        "revision": {
          "description": "revision is the point-in-time of the key-value store to use for the range.\nIf revision is less or equal to zero, the range is over the newest key-value store.\nIf the revision has been compacted, ErrCompacted is returned as a response.",
          "type": "string",
          "format": "int64"
        },
        "serializable": {
          "description": "serializable sets the range request to use serializable member-local reads.\nRange requests are linearizable by default; linearizable requests have higher\nlatency and lower throughput than serializable requests but reflect the current\nconsensus of the cluster. For better performance, in exchange for possible stale reads,\na serializable range request is served locally without needing to reach consensus\nwith other nodes in the cluster.",
          "type": "boolean",
          "format": "boolean"
        },
        "sort_order": {
          "description": "sort_order is the order for returned sorted results.",
          "$ref": "#/definitions/RangeRequestSortOrder"
        },
        "sort_target": {
          "description": "sort_target is the key-value field to use for sorting.",
          "$ref": "#/definitions/RangeRequestSortTarget"
        }
      }
    },
    "etcdserverpbRangeResponse": {
      "type": "object",
      "properties": {
        "count": {
          "description": "count is set to the number of keys within the range when requested.",
          "type": "string",
          "format": "int64"
        },
        "header": {
          "$ref": "#/definitions/etcdserverpbResponseHeader"
        },
        "kvs": {
          "description": "kvs is the list of key-value pairs matched by the range request.\nkvs is empty when count is requested.",
          "type": "array",
          "items": {
            "$ref": "#/definitions/mvccpbKeyValue"
          }
        },
        "more": {
          "description": "more indicates if there are more keys to return in the requested range.",
          "type": "boolean",
          "format": "boolean"
        }
      }
    },
    "etcdserverpbRequestOp": {
      "type": "object",
      "properties": {
        "request_delete_range": {
          "$ref": "#/definitions/etcdserverpbDeleteRangeRequest"
        },
        "request_put": {
          "$ref": "#/definitions/etcdserverpbPutRequest"
        },
        "request_range": {
          "$ref": "#/definitions/etcdserverpbRangeRequest"
        },
        "request_txn": {
          "$ref": "#/definitions/etcdserverpbTxnRequest"
        }
      }
    },
    "etcdserverpbResponseHeader": {
      "type": "object",
      "properties": {
        "cluster_id": {
          "description": "cluster_id is the ID of the cluster which sent the response.",
          "type": "string",
          "format": "uint64"
        },
        "member_id": {
          "description": "member_id is the ID of the member which sent the response.",
          "type": "string",
          "format": "uint64"
        },
        "raft_term": {
          "description": "raft_term is the raft term when the request was applied.",
          "type": "string",
          "format": "uint64"
        },
        "revision": {
          "description": "revision is the key-value store revision when the request was applied.",
          "type": "string",
          "format": "int64"
        }
      }
    },
    "etcdserverpbResponseOp": {
      "type": "object",
      "properties": {
        "response_delete_range": {
          "$ref": "#/definitions/etcdserverpbDeleteRangeResponse"
        },
        "response_put": {
          "$ref": "#/definitions/etcdserverpbPutResponse"
        },
        "response_range": {
          "$ref": "#/definitions/etcdserverpbRangeResponse"
        },
        "response_txn": {
          "$ref": "#/definitions/etcdserverpbTxnResponse"
        }
      }
    },
    "etcdserverpbSnapshotRequest": {
      "type": "object"
    },
    "etcdserverpbSnapshotResponse": {
      "type": "object",
      "properties": {
        "blob": {
          "description": "blob contains the next chunk of the snapshot in the snapshot stream.",
          "type": "string",
          "format": "byte"
        },
        "header": {
          "description": "header has the current key-value store information. The first header in the snapshot\nstream indicates the point in time of the snapshot.",
          "$ref": "#/definitions/etcdserverpbResponseHeader"
        },
        "remaining_bytes": {
          "type": "string",
          "format": "uint64",
          "title": "remaining_bytes is the number of blob bytes to be sent after this message"
        }
      }
    },
    "etcdserverpbStatusRequest": {
      "type": "object"
    },
    "etcdserverpbStatusResponse": {
      "type": "object",
      "properties": {
        "dbSize": {
          "description": "dbSize is the size of the backend database, in bytes, of the responding member.",
          "type": "string",
          "format": "int64"
        },
        "header": {
          "$ref": "#/definitions/etcdserverpbResponseHeader"
        },
        "leader": {
          "description": "leader is the member ID which the responding member believes is the current leader.",
          "type": "string",
          "format": "uint64"
        },
        "raftIndex": {
          "description": "raftIndex is the current raft index of the responding member.",
          "type": "string",
          "format": "uint64"
        },
        "raftTerm": {
          "description": "raftTerm is the current raft term of the responding member.",
          "type": "string",
          "format": "uint64"
        },
        "version": {
          "description": "version is the cluster protocol version used by the responding member.",
          "type": "string"
        }
      }
    },
    "etcdserverpbTxnRequest": {
      "description": "From google paxosdb paper:\nOur implementation hinges around a powerful primitive which we call MultiOp. All other database\noperations except for iteration are implemented as a single call to MultiOp. A MultiOp is applied atomically\nand consists of three components:\n1. A list of tests called guard. Each test in guard checks a single entry in the database. It may check\nfor the absence or presence of a value, or compare with a given value. Two different tests in the guard\nmay apply to the same or different entries in the database. All tests in the guard are applied and\nMultiOp returns the results. If all tests are true, MultiOp executes t op (see item 2 below), otherwise\nit executes f op (see item 3 below).\n2. A list of database operations called t op. Each operation in the list is either an insert, delete, or\nlookup operation, and applies to a single database entry. Two different operations in the list may apply\nto the same or different entries in the database. These operations are executed\nif guard evaluates to\ntrue.\n3. A list of database operations called f op. Like t op, but executed if guard evaluates to false.",
      "type": "object",
      "properties": {
        "compare": {
          "description": "compare is a list of predicates representing a conjunction of terms.\nIf the comparisons succeed, then the success requests will be processed in order,\nand the response will contain their respective responses in order.\nIf the comparisons fail, then the failure requests will be processed in order,\nand the response will contain their respective responses in order.",
          "type": "array",
          "items": {
            "$ref": "#/definitions/etcdserverpbCompare"
          }
        },
        "failure": {
          "description": "failure is a list of requests which will be applied when compare evaluates to false.",
          "type": "array",
          "items": {
            "$ref": "#/definitions/etcdserverpbRequestOp"
          }
        },
        "success": {
          "description": "success is a list of requests which will be applied when compare evaluates to true.",
          "type": "array",
          "items": {
            "$ref": "#/definitions/etcdserverpbRequestOp"
          }
        }
      }
    },
    "etcdserverpbTxnResponse": {
      "type": "object",
      "properties": {
        "header": {
          "$ref": "#/definitions/etcdserverpbResponseHeader"
        },
        "responses": {
          "description": "responses is a list of responses corresponding to the results from applying\nsuccess if succeeded is true or failure if succeeded is false.",
          "type": "array",
          "items": {
            "$ref": "#/definitions/etcdserverpbResponseOp"
          }
        },
        "succeeded": {
          "description": "succeeded is set to true if the compare evaluated to true or false otherwise.",
          "type": "boolean",
          "format": "boolean"
        }
      }
    },
    "etcdserverpbWatchCancelRequest": {
      "type": "object",
      "properties": {
        "watch_id": {
          "description": "watch_id is the watcher id to cancel so that no more events are transmitted.",
          "type": "string",
          "format": "int64"
        }
      }
    },
    "etcdserverpbWatchCreateRequest": {
      "type": "object",
      "properties": {
        "filters": {
          "description": "filters filter the events at server side before it sends back to the watcher.",
          "type": "array",
          "items": {
            "$ref": "#/definitions/WatchCreateRequestFilterType"
          }
        },
        "key": {
          "description": "key is the key to register for watching.",
          "type": "string",
          "format": "byte"
        },
        "prev_kv": {
          "description": "If prev_kv is set, created watcher gets the previous KV before the event happens.\nIf the previous KV is already compacted, nothing will be returned.",
          "type": "boolean",
          "format": "boolean"
        },
        "progress_notify": {
          "description": "progress_notify is set so that the etcd server will periodically send a WatchResponse with\nno events to the new watcher if there are no recent events. It is useful when clients\nwish to recover a disconnected watcher starting from a recent known revision.\nThe etcd server may decide how often it will send notifications based on current load.",
          "type": "boolean",
          "format": "boolean"
        },
        "range_end": {
          "description": "range_end is the end of the range [key, range_end) to watch. If range_end is not given,\nonly the key argument is watched. If range_end is equal to '\\0', all keys greater than\nor equal to the key argument are watched.\nIf the range_end is one bit larger than the given key,\nthen all keys with the prefix (the given key) will be watched.",
          "type": "string",
          "format": "byte"
        },
        "start_revision": {
          "description": "start_revision is an optional revision to watch from (inclusive). No start_revision is \"now\".",
          "type": "string",
          "format": "int64"
        }
      }
    },
    "etcdserverpbWatchRequest": {
      "type": "object",
      "properties": {
        "cancel_request": {
          "$ref": "#/definitions/etcdserverpbWatchCancelRequest"
        },
        "create_request": {
          "$ref": "#/definitions/etcdserverpbWatchCreateRequest"
        }
      }
    },
    "etcdserverpbWatchResponse": {
      "type": "object",
      "properties": {
        "cancel_reason": {
          "description": "cancel_reason indicates the reason for canceling the watcher.",
          "type": "string"
        },
        "canceled": {
          "description": "canceled is set to true if the response is for a cancel watch request.\nNo further events will be sent to the canceled watcher.",
          "type": "boolean",
          "format": "boolean"
        },
        "compact_revision": {
          "description": "compact_revision is set to the minimum index if a watcher tries to watch\nat a compacted index.\n\nThis happens when creating a watcher at a compacted revision or the watcher cannot\ncatch up with the progress of the key-value store. \n\nThe client should treat the watcher as canceled and should not try to create any\nwatcher with the same start_revision again.",
          "type": "string",
          "format": "int64"
        },
        "created": {
          "description": "created is set to true if the response is for a create watch request.\nThe client should record the watch_id and expect to receive events for\nthe created watcher from the same stream.\nAll events sent to the created watcher will attach with the same watch_id.",
          "type": "boolean",
          "format": "boolean"
        },
        "events": {
          "type": "array",
          "items": {
            "$ref": "#/definitions/mvccpbEvent"
          }
        },
        "header": {
          "$ref": "#/definitions/etcdserverpbResponseHeader"
        },
        "watch_id": {
          "description": "watch_id is the ID of the watcher that corresponds to the response.",
          "type": "string",
          "format": "int64"
        }
      }
    },
    "mvccpbEvent": {
      "type": "object",
      "properties": {
        "kv": {
          "description": "kv holds the KeyValue for the event.\nA PUT event contains current kv pair.\nA PUT event with kv.Version=1 indicates the creation of a key.\nA DELETE/EXPIRE event contains the deleted key with\nits modification revision set to the revision of deletion.",
          "$ref": "#/definitions/mvccpbKeyValue"
        },
        "prev_kv": {
          "description": "prev_kv holds the key-value pair before the event happens.",
          "$ref": "#/definitions/mvccpbKeyValue"
        },
        "type": {
          "description": "type is the kind of event. If type is a PUT, it indicates\nnew data has been stored to the key. If type is a DELETE,\nit indicates the key was deleted.",
          "$ref": "#/definitions/EventEventType"
        }
      }
    },
    "mvccpbKeyValue": {
      "type": "object",
      "properties": {
        "create_revision": {
          "description": "create_revision is the revision of last creation on this key.",
          "type": "string",
          "format": "int64"
        },
        "key": {
          "description": "key is the key in bytes. An empty key is not allowed.",
          "type": "string",
          "format": "byte"
        },
        "lease": {
          "description": "lease is the ID of the lease that attached to key.\nWhen the attached lease expires, the key will be deleted.\nIf lease is 0, then no lease is attached to the key.",
          "type": "string",
          "format": "int64"
        },
        "mod_revision": {
          "description": "mod_revision is the revision of last modification on this key.",
          "type": "string",
          "format": "int64"
        },
        "value": {
          "description": "value is the value held by the key, in bytes.",
          "type": "string",
          "format": "byte"
        },
        "version": {
          "description": "version is the version of the key. A deletion resets\nthe version to zero and any modification of the key\nincreases its version.",
          "type": "string",
          "format": "int64"
        }
      }
    }
  },
  "securityDefinitions": {
    "ApiKey": {
      "type": "apiKey",
      "name": "Authorization",
      "in": "header"
    }
  },
  "security": [
    {
      "ApiKey": []
    }
  ]
}<|MERGE_RESOLUTION|>--- conflicted
+++ resolved
@@ -1469,19 +1469,9 @@
         },
         "version": {
           "type": "string",
-<<<<<<< HEAD
           "format": "byte",
           "description": "value is the value of the given key, in bytes."
         },
-        "range_end": {
-          "type": "string",
-          "format": "byte",
-          "description": "range_end compares over the range [key, range_end). See RangeRequest."
-=======
-          "format": "int64",
-          "title": "version is the version of the given key"
->>>>>>> 86eced67
-        }
       }
     },
     "etcdserverpbDefragmentRequest": {
