// Copyright 2017 The etcd Authors
//
// Licensed under the Apache License, Version 2.0 (the "License");
// you may not use this file except in compliance with the License.
// You may obtain a copy of the License at
//
//     http://www.apache.org/licenses/LICENSE-2.0
//
// Unless required by applicable law or agreed to in writing, software
// distributed under the License is distributed on an "AS IS" BASIS,
// WITHOUT WARRANTIES OR CONDITIONS OF ANY KIND, either express or implied.
// See the License for the specific language governing permissions and
// limitations under the License.

package namespace

import (
	"golang.org/x/net/context"

	"github.com/coreos/etcd/clientv3"
	"github.com/coreos/etcd/etcdserver/api/v3rpc/rpctypes"
	pb "github.com/coreos/etcd/etcdserver/etcdserverpb"
)

type kvPrefix struct {
	clientv3.KV
	pfx string
}

// NewKV wraps a KV instance so that all requests
// are prefixed with a given string.
func NewKV(kv clientv3.KV, prefix string) clientv3.KV {
	return &kvPrefix{kv, prefix}
}

func (kv *kvPrefix) Put(ctx context.Context, key, val string, opts ...clientv3.OpOption) (*clientv3.PutResponse, error) {
	if len(key) == 0 {
		return nil, rpctypes.ErrEmptyKey
	}
	op := kv.prefixOp(clientv3.OpPut(key, val, opts...))
	r, err := kv.KV.Do(ctx, op)
	if err != nil {
		return nil, err
	}
	put := r.Put()
	kv.unprefixPutResponse(put)
	return put, nil
}

func (kv *kvPrefix) Get(ctx context.Context, key string, opts ...clientv3.OpOption) (*clientv3.GetResponse, error) {
	if len(key) == 0 {
		return nil, rpctypes.ErrEmptyKey
	}
	r, err := kv.KV.Do(ctx, kv.prefixOp(clientv3.OpGet(key, opts...)))
	if err != nil {
		return nil, err
	}
	get := r.Get()
	kv.unprefixGetResponse(get)
	return get, nil
}

func (kv *kvPrefix) Delete(ctx context.Context, key string, opts ...clientv3.OpOption) (*clientv3.DeleteResponse, error) {
	if len(key) == 0 {
		return nil, rpctypes.ErrEmptyKey
	}
	r, err := kv.KV.Do(ctx, kv.prefixOp(clientv3.OpDelete(key, opts...)))
	if err != nil {
		return nil, err
	}
	del := r.Del()
	kv.unprefixDeleteResponse(del)
	return del, nil
}

func (kv *kvPrefix) Do(ctx context.Context, op clientv3.Op) (clientv3.OpResponse, error) {
	if len(op.KeyBytes()) == 0 && !op.IsTxn() {
		return clientv3.OpResponse{}, rpctypes.ErrEmptyKey
	}
	r, err := kv.KV.Do(ctx, kv.prefixOp(op))
	if err != nil {
		return r, err
	}
	switch {
	case r.Get() != nil:
		kv.unprefixGetResponse(r.Get())
	case r.Put() != nil:
		kv.unprefixPutResponse(r.Put())
	case r.Del() != nil:
		kv.unprefixDeleteResponse(r.Del())
	case r.Txn() != nil:
<<<<<<< HEAD
		panic("hi")
=======
>>>>>>> 86eced67
		kv.unprefixTxnResponse(r.Txn())
	}
	return r, nil
}

type txnPrefix struct {
	clientv3.Txn
	kv *kvPrefix
}

func (kv *kvPrefix) Txn(ctx context.Context) clientv3.Txn {
	return &txnPrefix{kv.KV.Txn(ctx), kv}
}

func (txn *txnPrefix) If(cs ...clientv3.Cmp) clientv3.Txn {
	txn.Txn = txn.Txn.If(txn.kv.prefixCmps(cs)...)
	return txn
}

func (txn *txnPrefix) Then(ops ...clientv3.Op) clientv3.Txn {
	txn.Txn = txn.Txn.Then(txn.kv.prefixOps(ops)...)
	return txn
}

func (txn *txnPrefix) Else(ops ...clientv3.Op) clientv3.Txn {
	txn.Txn = txn.Txn.Else(txn.kv.prefixOps(ops)...)
	return txn
}

func (txn *txnPrefix) Commit() (*clientv3.TxnResponse, error) {
	resp, err := txn.Txn.Commit()
	if err != nil {
		return nil, err
	}
	txn.kv.unprefixTxnResponse(resp)
	return resp, nil
}

func (kv *kvPrefix) prefixOp(op clientv3.Op) clientv3.Op {
	if !op.IsTxn() {
		begin, end := kv.prefixInterval(op.KeyBytes(), op.RangeBytes())
		op.WithKeyBytes(begin)
		op.WithRangeBytes(end)
		return op
	}
	cmps, thenOps, elseOps := op.Txn()
	return clientv3.OpTxn(kv.prefixCmps(cmps), kv.prefixOps(thenOps), kv.prefixOps(elseOps))
}

func (kv *kvPrefix) unprefixGetResponse(resp *clientv3.GetResponse) {
	for i := range resp.Kvs {
		resp.Kvs[i].Key = resp.Kvs[i].Key[len(kv.pfx):]
	}
}

func (kv *kvPrefix) unprefixPutResponse(resp *clientv3.PutResponse) {
	if resp.PrevKv != nil {
		resp.PrevKv.Key = resp.PrevKv.Key[len(kv.pfx):]
	}
}

func (kv *kvPrefix) unprefixDeleteResponse(resp *clientv3.DeleteResponse) {
	for i := range resp.PrevKvs {
		resp.PrevKvs[i].Key = resp.PrevKvs[i].Key[len(kv.pfx):]
	}
}

func (kv *kvPrefix) unprefixTxnResponse(resp *clientv3.TxnResponse) {
	for _, r := range resp.Responses {
		switch tv := r.Response.(type) {
		case *pb.ResponseOp_ResponseRange:
			if tv.ResponseRange != nil {
				kv.unprefixGetResponse((*clientv3.GetResponse)(tv.ResponseRange))
			}
		case *pb.ResponseOp_ResponsePut:
			if tv.ResponsePut != nil {
				kv.unprefixPutResponse((*clientv3.PutResponse)(tv.ResponsePut))
			}
		case *pb.ResponseOp_ResponseDeleteRange:
			if tv.ResponseDeleteRange != nil {
				kv.unprefixDeleteResponse((*clientv3.DeleteResponse)(tv.ResponseDeleteRange))
			}
		case *pb.ResponseOp_ResponseTxn:
			if tv.ResponseTxn != nil {
				kv.unprefixTxnResponse((*clientv3.TxnResponse)(tv.ResponseTxn))
			}
		default:
		}
	}
}

func (p *kvPrefix) prefixInterval(key, end []byte) (pfxKey []byte, pfxEnd []byte) {
	return prefixInterval(p.pfx, key, end)
}

func (kv *kvPrefix) prefixCmps(cs []clientv3.Cmp) []clientv3.Cmp {
	newCmps := make([]clientv3.Cmp, len(cs))
	for i := range cs {
		newCmps[i] = cs[i]
		pfxKey, endKey := kv.prefixInterval(cs[i].KeyBytes(), cs[i].RangeEnd)
		newCmps[i].WithKeyBytes(pfxKey)
		if len(cs[i].RangeEnd) != 0 {
			newCmps[i].RangeEnd = endKey
		}
	}
	return newCmps
}

func (kv *kvPrefix) prefixOps(ops []clientv3.Op) []clientv3.Op {
	newOps := make([]clientv3.Op, len(ops))
	for i := range ops {
		newOps[i] = kv.prefixOp(ops[i])
	}
	return newOps
}<|MERGE_RESOLUTION|>--- conflicted
+++ resolved
@@ -89,10 +89,6 @@
 	case r.Del() != nil:
 		kv.unprefixDeleteResponse(r.Del())
 	case r.Txn() != nil:
-<<<<<<< HEAD
-		panic("hi")
-=======
->>>>>>> 86eced67
 		kv.unprefixTxnResponse(r.Txn())
 	}
 	return r, nil
